--- conflicted
+++ resolved
@@ -1036,11 +1036,8 @@
     extra_request_body: Dict[str, Any],
     profile: bool,
     pd_seperated: bool = False,
-<<<<<<< HEAD
+    flush_cache: bool = False,
     num_warmup_requests: int = 0,
-=======
-    flush_cache: bool = False,
->>>>>>> 1e7184fd
 ):
     if backend in ASYNC_REQUEST_FUNCS:
         request_func = ASYNC_REQUEST_FUNCS[backend]
@@ -1058,7 +1055,45 @@
             return await request_func(request_func_input=request_func_input, pbar=pbar)
 
     # Warmup
-<<<<<<< HEAD
+    print(f"Starting warmup with {args.warmup_requests} sequences...")
+
+    # Use the first request for all warmup iterations
+    test_prompt, test_prompt_len, test_output_len = input_requests[0]
+    if lora_names != None and len(lora_names) != 0:
+        lora_name = lora_names[0]
+    else:
+        lora_name = None
+
+    # Create the test input once
+    test_input = RequestFuncInput(
+        model=model_id,
+        prompt=test_prompt,
+        api_url=api_url,
+        prompt_len=test_prompt_len,
+        output_len=min(test_output_len, 32),
+        lora_name=lora_name,
+        extra_request_body=extra_request_body,
+    )
+
+    # Run warmup requests
+    warmup_tasks = []
+    for _ in range(args.warmup_requests):
+        warmup_tasks.append(
+            asyncio.create_task(request_func(request_func_input=test_input))
+        )
+
+    warmup_outputs = await asyncio.gather(*warmup_tasks)
+
+    # Check if at least one warmup request succeeded
+    if not any(output.success for output in warmup_outputs):
+        raise ValueError(
+            "Warmup failed - Please make sure benchmark arguments "
+            f"are correctly specified. Error: {warmup_outputs[0].error}"
+        )
+    else:
+        print(
+            f"Warmup completed with {args.warmup_requests} sequences. Starting main benchmark run..."
+        )
     #print("Starting initial single prompt test run...")
     #test_prompt, test_prompt_len, test_output_len = input_requests[0]
     #test_input = RequestFuncInput(
@@ -1078,47 +1113,6 @@
     #    )
     #else:
     #    print("Initial test run completed. Starting main benchmark run...")
-=======
-    print(f"Starting warmup with {args.warmup_requests} sequences...")
-
-    # Use the first request for all warmup iterations
-    test_prompt, test_prompt_len, test_output_len = input_requests[0]
-    if lora_names != None and len(lora_names) != 0:
-        lora_name = lora_names[0]
-    else:
-        lora_name = None
-
-    # Create the test input once
-    test_input = RequestFuncInput(
-        model=model_id,
-        prompt=test_prompt,
-        api_url=api_url,
-        prompt_len=test_prompt_len,
-        output_len=min(test_output_len, 32),
-        lora_name=lora_name,
-        extra_request_body=extra_request_body,
-    )
-
-    # Run warmup requests
-    warmup_tasks = []
-    for _ in range(args.warmup_requests):
-        warmup_tasks.append(
-            asyncio.create_task(request_func(request_func_input=test_input))
-        )
-
-    warmup_outputs = await asyncio.gather(*warmup_tasks)
-
-    # Check if at least one warmup request succeeded
-    if not any(output.success for output in warmup_outputs):
-        raise ValueError(
-            "Warmup failed - Please make sure benchmark arguments "
-            f"are correctly specified. Error: {warmup_outputs[0].error}"
-        )
-    else:
-        print(
-            f"Warmup completed with {args.warmup_requests} sequences. Starting main benchmark run..."
-        )
->>>>>>> 1e7184fd
 
     # Flush cache
     if ("sglang" in backend and _get_bool_env_var("SGLANG_IS_IN_CI")) or flush_cache:
@@ -1534,11 +1528,8 @@
             extra_request_body=extra_request_body,
             profile=args.profile,
             pd_seperated=args.pd_seperated,
-<<<<<<< HEAD
+            flush_cache=args.flush_cache,
             num_warmup_requests=num_warmup,
-=======
-            flush_cache=args.flush_cache,
->>>>>>> 1e7184fd
         )
     )
 
