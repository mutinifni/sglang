# Adapted from https://github.com/vllm-project/vllm/blob/a6221a144af772fd1a68fe7e627935dc53e81738/vllm/model_executor/layers/fused_moe/layer.py

from abc import abstractmethod
from enum import Enum
from typing import Callable, List, Optional, Tuple

import torch

from sglang.srt.custom_op import CustomOp
from sglang.srt.distributed import (
    get_tensor_model_parallel_rank,
    get_tensor_model_parallel_world_size,
    tensor_model_parallel_all_reduce,
)
from sglang.srt.layers.moe.fused_moe_native import moe_forward_native
from sglang.srt.layers.moe.topk import select_experts
from sglang.srt.layers.quantization.base_config import (
    QuantizationConfig,
    QuantizeMethodBase,
)
from sglang.srt.utils import get_bool_env_var, is_hip, permute_weight, set_weight_attrs

if torch.cuda.is_available():
    from sglang.srt.layers.moe.fused_moe_triton.fused_moe import fused_experts
else:
    fused_experts = None  # type: ignore

import logging

_is_hip = is_hip()

if _is_hip:
    from aiter import ck_moe

logger = logging.getLogger(__name__)

import atexit
import os
import signal

# Set up logging
logger = logging.getLogger(__name__)
log_file = 'expert_counts.log'
file_handler = logging.FileHandler(log_file)
file_handler.setLevel(logging.INFO)
formatter = logging.Formatter('%(message)s')
file_handler.setFormatter(formatter)
logger.addHandler(file_handler)

# Disable propagation to root logger to avoid stdout/stderr output
logger.propagate = False

expert_histogram = {i: 0 for i in range(1, 8)}
topk_ids_list = []
max_layer_id = 31

def exit_handler():
    if torch.distributed.get_rank() == 0:
        torch.cuda.synchronize()
        logger.info(f"Number of batches: {len(topk_ids_list)}")
        logger.info(f"layer_id, num_tokens, num_experts, n_jsd, experts_distribution")
        layer_id = 0
        for topk_ids in topk_ids_list:
            experts_distribution = torch.bincount(topk_ids.flatten(), minlength=8).tolist()
            num_experts = torch.unique(topk_ids).numel()
            if layer_id == 0:
                logger.info(f"{layer_id}, {len(topk_ids)}, {num_experts}, {n_jsd(experts_distribution, 8, 2)}, {experts_distribution}")
            expert_histogram[num_experts] = expert_histogram.get(num_experts, 0) + 1
            if layer_id == max_layer_id:
                layer_id = 0
            else:
                layer_id += 1
        # print the histogram of expert counts
        logger.info(f"Expert histogram: {expert_histogram}")
        logger.info("Completed logging")
        logging.shutdown()

atexit.register(exit_handler)

def signal_handler(signum, frame):
    exit_handler()
    signal.signal(signum, signal.SIG_DFL)
    os.kill(os.getpid(), signum)

signal.signal(signal.SIGINT, signal_handler)
signal.signal(signal.SIGTERM, signal_handler)

import numpy as np
import pandas as pd
from scipy.spatial.distance import jensenshannon

def normalize_distribution(p_dist, n, early_exit=True):
    if isinstance(p_dist, pd.Series):
        p_dist = p_dist.values
        # reindex to ensure that the distribution is of length n
        #p_dist = p_dist.reindex(range(n), fill_value=0).values
    elif isinstance(p_dist, list):
        p_dist = np.array(p_dist)

    if early_exit:
        return p_dist

    if len(p_dist) != n:
        raise ValueError("p_dist must have length n")

    p_dist = p_dist / np.sum(p_dist)

    if np.any(p_dist < 0) or not np.isclose(np.sum(p_dist), 1):
        raise ValueError("p_dist must be a valid probability distribution")

    return p_dist

def n_jsd(p_dist, n, k):
    p_dist = normalize_distribution(p_dist, n)
    uniform_dist = np.ones(n) / n
    max_skew_dist = np.zeros(n)
    max_skew_dist[:k] = 1 / k

    jsd_p_dist = jensenshannon(p_dist, uniform_dist)
    jsd_max_skew = jensenshannon(max_skew_dist, uniform_dist)
    return float(jsd_p_dist / jsd_max_skew)


class FusedMoeWeightScaleSupported(Enum):
    TENSOR = "tensor"
    CHANNEL = "channel"
    GROUP = "group"
    BLOCK = "block"


class FusedMoEMethodBase(QuantizeMethodBase):

    @abstractmethod
    def create_weights(
        self,
        layer: torch.nn.Module,
        num_experts: int,
        hidden_size: int,
        intermediate_size: int,
        params_dtype: torch.dtype,
        **extra_weight_attrs,
    ):
        raise NotImplementedError

    @abstractmethod
    def apply(
        self,
        layer: torch.nn.Module,
        x: torch.Tensor,
        router_logits: torch.Tensor,
        top_k: int,
        renormalize: bool,
        use_grouped_topk: bool,
    ) -> torch.Tensor:
        raise NotImplementedError


class UnquantizedFusedMoEMethod(FusedMoEMethodBase, CustomOp):
    """MoE method without quantization."""

    def create_weights(
        self,
        layer: torch.nn.Module,
        num_experts: int,
        hidden_size: int,
        intermediate_size: int,
        params_dtype: torch.dtype,
        **extra_weight_attrs,
    ):
        # Fused gate_up_proj (column parallel)
        w13_weight = torch.nn.Parameter(
            torch.empty(
                num_experts, 2 * intermediate_size, hidden_size, dtype=params_dtype
            ),
            requires_grad=False,
        )
        layer.register_parameter("w13_weight", w13_weight)
        set_weight_attrs(w13_weight, extra_weight_attrs)

        # down_proj (row parallel)
        w2_weight = torch.nn.Parameter(
            torch.empty(
                num_experts, hidden_size, intermediate_size, dtype=params_dtype
            ),
            requires_grad=False,
        )
        layer.register_parameter("w2_weight", w2_weight)
        set_weight_attrs(w2_weight, extra_weight_attrs)

    def process_weights_after_loading(self, layer: torch.nn.Module) -> None:
        if _is_hip and get_bool_env_var("CK_MOE"):
            layer.w13_weight = torch.nn.Parameter(
                permute_weight(layer.w13_weight.data),
                requires_grad=False,
            )
            torch.cuda.empty_cache()
            layer.w2_weight = torch.nn.Parameter(
                permute_weight(layer.w2_weight.data),
                requires_grad=False,
            )
            torch.cuda.empty_cache()
        return

    def apply(
        self,
        layer: torch.nn.Module,
        x: torch.Tensor,
        router_logits: torch.Tensor,
        top_k: int,
        renormalize: bool,
        use_grouped_topk: bool,
        topk_group: Optional[int] = None,
        num_expert_group: Optional[int] = None,
        custom_routing_function: Optional[Callable] = None,
        correction_bias: Optional[torch.Tensor] = None,
        activation: str = "silu",
        apply_router_weight_on_input: bool = False,
        inplace: bool = True,
        no_combine: bool = False,
    ) -> torch.Tensor:
        return self.forward(
            x=x,
            layer=layer,
            router_logits=router_logits,
            top_k=top_k,
            renormalize=renormalize,
            use_grouped_topk=use_grouped_topk,
            topk_group=topk_group,
            num_expert_group=num_expert_group,
            custom_routing_function=custom_routing_function,
            correction_bias=correction_bias,
            activation=activation,
            apply_router_weight_on_input=apply_router_weight_on_input,
            inplace=inplace,
            no_combine=no_combine,
        )

    def forward_cuda(
        self,
        layer: torch.nn.Module,
        x: torch.Tensor,
        use_grouped_topk: bool,
        top_k: int,
        router_logits: torch.Tensor,
        renormalize: bool,
        topk_group: Optional[int] = None,
        num_expert_group: Optional[int] = None,
        custom_routing_function: Optional[Callable] = None,
        correction_bias: Optional[torch.Tensor] = None,
        activation: str = "silu",
        apply_router_weight_on_input: bool = False,
        inplace: bool = True,
        no_combine: bool = False,
    ) -> torch.Tensor:
        topk_weights, topk_ids = select_experts(
            hidden_states=x,
            router_logits=router_logits,
            use_grouped_topk=use_grouped_topk,
            top_k=top_k,
            renormalize=renormalize,
            topk_group=topk_group,
            num_expert_group=num_expert_group,
            custom_routing_function=custom_routing_function,
            correction_bias=correction_bias,
        )

        #if layer.rank == 0:
        #    topk_ids_list.append(topk_ids.cpu())

        if _is_hip and get_bool_env_var("CK_MOE"):
            assert not no_combine, "unsupported"
            return ck_moe(
                x,
                layer.w13_weight,
                layer.w2_weight,
                topk_weights,
                topk_ids,
                None,
                None,
                None,
                None,
                32,
                None,
                activation,
            )
        else:
            return fused_experts(
                hidden_states=x,
                w1=layer.w13_weight,
                w2=layer.w2_weight,
                topk_weights=topk_weights,
                topk_ids=topk_ids,
                inplace=inplace and not no_combine,
                activation=activation,
                apply_router_weight_on_input=apply_router_weight_on_input,
                no_combine=no_combine,
            )

    def forward_cpu(
        self,
        layer: torch.nn.Module,
        x: torch.Tensor,
        use_grouped_topk: bool,
        top_k: int,
        router_logits: torch.Tensor,
        renormalize: bool,
        topk_group: Optional[int] = None,
        num_expert_group: Optional[int] = None,
        custom_routing_function: Optional[Callable] = None,
        correction_bias: Optional[torch.Tensor] = None,
        inplace: bool = True,
    ) -> torch.Tensor:
        return moe_forward_native(
            layer,
            x,
            use_grouped_topk,
            top_k,
            router_logits,
            renormalize,
            topk_group,
            num_expert_group,
            custom_routing_function,
            correction_bias,
        )

    def forward_tpu(self, *args, **kwargs) -> torch.Tensor:
        raise NotImplementedError("The TPU backend currently does not support MoE.")

    forward_native = forward_cuda


class FusedMoE(torch.nn.Module):
    """FusedMoE layer for MoE models.

    This layer contains both MergedColumnParallel weights (gate_up_proj /
    w13) and RowParallelLinear weights (down_proj/ w2).

    Note: Mixtral uses w1, w2, and w3 for gate, up, and down_proj. We
    copy that naming convention here and handle any remapping in the
    load_weights function in each model implementation.

    Args:
        num_experts: Number of experts in the model
        top_k: Number of experts selected for each token
        hidden_size: Input hidden state size of the transformer
        intermediate_size: Intermediate size of the experts
        params_dtype: Data type for the parameters.
        reduce_results: Whether to all all_reduce on the output of the layer
        renomalize: Whether to renormalize the logits in the fused_moe kernel
        quant_config: Quantization configure.
        inplace: suggestion to compute inplace (modify input activation).
    """

    def __init__(
        self,
        num_experts: int,
        top_k: int,
        hidden_size: int,
        intermediate_size: int,
        params_dtype: Optional[torch.dtype] = None,
        reduce_results: bool = False,
        renormalize: bool = True,
        use_grouped_topk: bool = False,
        num_expert_group: Optional[int] = None,
        topk_group: Optional[int] = None,
        quant_config: Optional[QuantizationConfig] = None,
        tp_size: Optional[int] = None,
        prefix: str = "",
        custom_routing_function: Optional[Callable] = None,
        correction_bias: Optional[torch.Tensor] = None,
        activation: str = "silu",
        apply_router_weight_on_input: bool = False,
        use_presharded_weights: bool = False,
        inplace: bool = True,
        no_combine: bool = False,
    ):
        super().__init__()

        if params_dtype is None:
            params_dtype = torch.get_default_dtype()

        self.tp_size = (
            tp_size if tp_size is not None else get_tensor_model_parallel_world_size()
        )
        self.top_k = top_k
        self.num_experts = num_experts
        assert intermediate_size % self.tp_size == 0
        self.intermediate_size_per_partition = intermediate_size // self.tp_size
        self.reduce_results = reduce_results
        self.renormalize = renormalize
        self.use_grouped_topk = use_grouped_topk
        if self.use_grouped_topk:
            assert num_expert_group is not None and topk_group is not None
        self.num_expert_group = num_expert_group
        self.topk_group = topk_group
        self.custom_routing_function = custom_routing_function
        self.correction_bias = correction_bias
        self.activation = activation
        self.apply_router_weight_on_input = apply_router_weight_on_input
        self.use_presharded_weights = use_presharded_weights
        self.inplace = inplace
        self.no_combine = no_combine
<<<<<<< HEAD
        self.prefix = prefix
        self.rank = torch.distributed.get_rank()
=======
        self.local_num_experts = num_experts
>>>>>>> 1e7184fd

        if quant_config is None:
            self.quant_method: Optional[QuantizeMethodBase] = (
                UnquantizedFusedMoEMethod()
            )
        else:
            self.quant_method = quant_config.get_quant_method(self, prefix)
        assert self.quant_method is not None

        self.quant_method.create_weights(
            layer=self,
            num_experts=num_experts,
            hidden_size=hidden_size,
            # FIXME: figure out which intermediate_size to use
            intermediate_size=self.intermediate_size_per_partition,
            intermediate_size_per_partition=self.intermediate_size_per_partition,
            params_dtype=params_dtype,
            weight_loader=self.weight_loader,
        )

    def _load_per_tensor_weight_scale(
        self,
        shard_id: str,
        param: torch.nn.Parameter,
        loaded_weight: torch.Tensor,
        expert_id: int,
    ):
        param_data = param.data
        # for per tensor weight quantization
        if shard_id in ("w1", "w3"):
            # We have to keep the weight scales of w1 and w3 because
            # we need to re-quantize w1/w3 weights after weight loading.
            idx = 0 if shard_id == "w1" else 1
            param_data[expert_id][idx] = loaded_weight
        # If we are in the row parallel case (down_proj)
        elif shard_id == "w2":
            param_data[expert_id] = loaded_weight

    def _load_model_weight_or_group_weight_scale(
        self,
        shard_dim: int,
        expert_data: torch.Tensor,
        shard_id: str,
        loaded_weight: torch.tensor,
        tp_rank: int,
    ):
        # Load grouped weight scales for group quantization
        # or model weights
        if shard_id == "w2":
            self._load_w2(
                shard_id=shard_id,
                shard_dim=shard_dim,
                loaded_weight=loaded_weight,
                expert_data=expert_data,
                tp_rank=tp_rank,
            )
        elif shard_id in ("w1", "w3"):
            self._load_w13(
                shard_id=shard_id,
                shard_dim=shard_dim,
                loaded_weight=loaded_weight,
                expert_data=expert_data,
                tp_rank=tp_rank,
            )

    def _load_per_channel_weight_scale(
        self,
        expert_data: torch.Tensor,
        shard_dim: int,
        shard_id: str,
        loaded_weight: torch.tensor,
        tp_rank: int,
    ):
        # for per channel weight quantization
        if shard_id == "w2":
            expert_data.copy_(loaded_weight)
        elif shard_id in ("w1", "w3"):
            self._load_w13(
                shard_id=shard_id,
                shard_dim=shard_dim,
                loaded_weight=loaded_weight,
                expert_data=expert_data,
                tp_rank=tp_rank,
            )

    def _load_w13(
        self,
        expert_data: torch.Tensor,
        shard_dim: int,
        shard_id: str,
        loaded_weight: torch.tensor,
        tp_rank: int,
    ):

        # Index the loaded weight for tp sharding.
        # gate_up_proj: "MergedColumnParallel", so tp sharding on output_dim
        shard_size = expert_data.shape[shard_dim] // 2

        if not self.use_presharded_weights:
            loaded_weight = loaded_weight.narrow(
                shard_dim, shard_size * tp_rank, shard_size
            )

        # Narrow parameter and load.
        # w1, gate_proj: Load into first logical weight of w13.
        if shard_id == "w1":
            expert_data = expert_data.narrow(shard_dim, 0, shard_size)
        # w3, up_proj: Load into second logical weight of w13.
        else:
            assert shard_id == "w3"
            expert_data = expert_data.narrow(shard_dim, shard_size, shard_size)
        expert_data.copy_(loaded_weight)

    def _load_w2(
        self,
        expert_data: torch.Tensor,
        shard_dim: int,
        shard_id: str,
        loaded_weight: torch.tensor,
        tp_rank: int,
    ):

        # Index the loaded weight for tp sharding.
        # down_proj: "RowParallel" so tp sharding on input_dim
        # Narrow parameter and load.
        shard_size = expert_data.shape[shard_dim]

        if not self.use_presharded_weights:
            loaded_weight = loaded_weight.narrow(
                shard_dim, shard_size * tp_rank, shard_size
            )

        # w2, down_proj: Load into only logical weight of w2.
        expert_data.copy_(loaded_weight)

    def _load_single_value(
        self, param: torch.nn.Parameter, loaded_weight: torch.Tensor, expert_id: int
    ):
        param_data = param.data

        # Input scales can be loaded directly and should be equal.
        param_data[expert_id] = loaded_weight

    def _load_g_idx(
        self,
        shard_id: str,
        expert_data: torch.Tensor,
        shard_dim: int,
        loaded_weight: torch.tensor,
        tp_rank: int,
    ):

        if shard_id == "w2":
            self._load_w2(
                shard_id=shard_id,
                shard_dim=shard_dim,
                loaded_weight=loaded_weight,
                expert_data=expert_data,
                tp_rank=tp_rank,
            )
        else:
            assert shard_id in ("w1", "w3")
            expert_data.copy_(loaded_weight)

    def weight_loader(
        self,
        param: torch.nn.Parameter,
        loaded_weight: torch.Tensor,
        weight_name: str,
        shard_id: str,
        expert_id: int,
    ) -> None:
        # compressed-tensors checkpoints with packed weights are stored flipped
        # TODO (mgoin): check self.quant_method.quant_config.quant_format
        # against known CompressionFormat enum values that have this quality
        loaded_weight = (
            loaded_weight.t().contiguous()
            if (
                self.quant_method.__class__.__name__
                == "CompressedTensorsWNA16MoEMethod"
            )
            else loaded_weight
        )

        if shard_id not in ("w1", "w2", "w3"):
            raise ValueError(
                f"shard_id must be ['w1','w2','w3'] but " f"got {shard_id}."
            )

        WEIGHT_SCALE_SUPPORTED = [e.value for e in FusedMoeWeightScaleSupported]
        # Fetch the dim to shard the parameter/loaded weight
        # based on the shard id. This will be whatever
        # dimension intermediate_size is used.
        SHARD_ID_TO_SHARDED_DIM = {"w1": 0, "w2": 1, "w3": 0}

        expert_data = param.data[expert_id]
        tp_rank = get_tensor_model_parallel_rank()

        # is_transposed: if the dim to shard the weight
        # should be flipped. Required by GPTQ, compressed-tensors
        # should be whatever dimension intermediate_size is
        is_transposed = getattr(param, "is_transposed", False)
        shard_dim = SHARD_ID_TO_SHARDED_DIM[shard_id]
        if is_transposed:
            shard_dim = ~shard_dim

        # Case input scale: input_scale loading is only supported for fp8
        if "input_scale" in weight_name:
            # INT4-FP8 (INT4 MoE Weight, FP8 Compute): Adjust input_scale for e4m3fnuz (AMD)
            if _is_hip and get_bool_env_var("USE_INT4_WEIGHT"):
                loaded_weight = loaded_weight * 2.0

            # this is needed for compressed-tensors only
            loaded_weight = loaded_weight.to(param.data.device)

            if (
                param.data[expert_id] != 1
                and (param.data[expert_id] - loaded_weight).abs() > 1e-5
            ):
                raise ValueError(
                    "input_scales of w1 and w3 of a layer "
                    f"must be equal. But got {param.data[expert_id]} "
                    f"vs. {loaded_weight}"
                )

            self._load_single_value(
                param=param, loaded_weight=loaded_weight, expert_id=expert_id
            )
            return

        # Case g_idx
        if "g_idx" in weight_name:
            self._load_g_idx(
                shard_dim=0,
                shard_id=shard_id,
                loaded_weight=loaded_weight,
                expert_data=expert_data,
                tp_rank=tp_rank,
            )
            return

        # Case weight scales and zero_points
        if "scale" in weight_name or "zero" in weight_name:
            # load the weight scales and zp based on the quantization scheme
            # supported weight scales/zp can be found in
            # FusedMoeWeightScaleSupported
            # TODO @dsikka: once hardened, refactor to use vLLM Parameters
            # specific to each case
            quant_method = getattr(param, "quant_method", None)
            if quant_method == FusedMoeWeightScaleSupported.CHANNEL.value:
                # INT4-FP8 (INT4 MoE Weight, FP8 Compute): Adjust INT4 column-wise scaling number to e4m3fnuz (AMD)
                if _is_hip and get_bool_env_var("USE_INT4_WEIGHT"):
                    loaded_weight = loaded_weight * 0.5

                self._load_per_channel_weight_scale(
                    shard_id=shard_id,
                    shard_dim=shard_dim,
                    loaded_weight=loaded_weight,
                    expert_data=expert_data,
                    tp_rank=tp_rank,
                )
            elif quant_method in [
                FusedMoeWeightScaleSupported.GROUP.value,
                FusedMoeWeightScaleSupported.BLOCK.value,
            ]:
                self._load_model_weight_or_group_weight_scale(
                    shard_id=shard_id,
                    shard_dim=shard_dim,
                    loaded_weight=loaded_weight,
                    expert_data=expert_data,
                    tp_rank=tp_rank,
                )
            elif quant_method == FusedMoeWeightScaleSupported.TENSOR.value:
                # INT4-FP8 (INT4 MoE Weight, FP8 Compute): Adjust FP8 per-tensor scaling number for e4m3fnuz (AMD)
                if _is_hip and get_bool_env_var("USE_INT4_WEIGHT"):
                    loaded_weight = loaded_weight * 2.0

                self._load_per_tensor_weight_scale(
                    shard_id=shard_id,
                    param=param,
                    loaded_weight=loaded_weight,
                    expert_id=expert_id,
                )
            else:
                raise ValueError(
                    f"quant method must be one of {WEIGHT_SCALE_SUPPORTED}"
                )
            return

        # Case weight_shape
        if "weight_shape" in weight_name:
            # only required by compressed-tensors
            self._load_single_value(
                param=param, loaded_weight=loaded_weight, expert_id=expert_id
            )
            return

        # Case model weights
        if "weight" in weight_name:
            self._load_model_weight_or_group_weight_scale(
                shard_id=shard_id,
                shard_dim=shard_dim,
                loaded_weight=loaded_weight,
                expert_data=expert_data,
                tp_rank=tp_rank,
            )
            return

    def forward(self, hidden_states: torch.Tensor, router_logits: torch.Tensor):
        assert self.quant_method is not None

        # Matrix multiply.
        final_hidden_states = self.quant_method.apply(
            layer=self,
            x=hidden_states,
            router_logits=router_logits,
            top_k=self.top_k,
            renormalize=self.renormalize,
            use_grouped_topk=self.use_grouped_topk,
            topk_group=self.topk_group,
            num_expert_group=self.num_expert_group,
            custom_routing_function=self.custom_routing_function,
            correction_bias=self.correction_bias,
            activation=self.activation,
            apply_router_weight_on_input=self.apply_router_weight_on_input,
        )

        if self.reduce_results and self.tp_size > 1:
            final_hidden_states = tensor_model_parallel_all_reduce(final_hidden_states)

        return final_hidden_states

    @classmethod
    def make_expert_params_mapping(
        cls,
        ckpt_gate_proj_name: str,
        ckpt_down_proj_name: str,
        ckpt_up_proj_name: str,
        num_experts: int,
    ) -> List[Tuple[str, str, int, str]]:

        return [
            # (param_name, weight_name, expert_id, shard_id)
            (
                (
                    "experts.w13_"
                    if weight_name in [ckpt_gate_proj_name, ckpt_up_proj_name]
                    else "experts.w2_"
                ),
                f"experts.{expert_id}.{weight_name}.",
                expert_id,
                shard_id,
            )
            for expert_id in range(num_experts)
            for shard_id, weight_name in [
                ("w1", ckpt_gate_proj_name),
                ("w2", ckpt_down_proj_name),
                ("w3", ckpt_up_proj_name),
            ]
        ]

    def _load_fp8_scale(
        self,
        param: torch.nn.Parameter,
        loaded_weight: torch.Tensor,
        weight_name: str,
        shard_id: str,
        expert_id: int,
    ) -> None:
        param_data = param.data

        # Input scales can be loaded directly and should be equal.
        if "input_scale" in weight_name:
            if (
                param_data[expert_id] != 1
                and (param_data[expert_id] - loaded_weight).abs() > 1e-5
            ):
                raise ValueError(
                    "input_scales of w1 and w3 of a layer "
                    f"must be equal. But got {param_data[expert_id]} "
                    f"vs. {loaded_weight}"
                )
            param_data[expert_id] = loaded_weight
        # Weight scales
        elif "weight_scale" in weight_name:
            # If we are in merged column case (gate_up_proj)
            if shard_id in ("w1", "w3"):
                # We have to keep the weight scales of w1 and w3 because
                # we need to re-quantize w1/w3 weights after weight loading.
                idx = 0 if shard_id == "w1" else 1
                param_data[expert_id][idx] = loaded_weight
            # If we are in the row parallel case (down_proj)
            else:
                param_data[expert_id] = loaded_weight<|MERGE_RESOLUTION|>--- conflicted
+++ resolved
@@ -400,12 +400,9 @@
         self.use_presharded_weights = use_presharded_weights
         self.inplace = inplace
         self.no_combine = no_combine
-<<<<<<< HEAD
+        self.local_num_experts = num_experts
         self.prefix = prefix
         self.rank = torch.distributed.get_rank()
-=======
-        self.local_num_experts = num_experts
->>>>>>> 1e7184fd
 
         if quant_config is None:
             self.quant_method: Optional[QuantizeMethodBase] = (
